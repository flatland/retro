--- conflicted
+++ resolved
@@ -1,10 +1,4 @@
-<<<<<<< HEAD
-(defproject retro "0.5.4"
-  :description "A protocol for revisioned transactions in Clojure."
-  :dependencies [[clojure "1.3.0"]])
-=======
 (defproject retro "0.6.0-beta1"
   :description "A protocol for revisioned transactions in Clojure."
   :dependencies [[clojure "1.3.0"]
-                 [useful "0.7.5"]])
->>>>>>> 73234408
+                 [useful "0.7.5"]])